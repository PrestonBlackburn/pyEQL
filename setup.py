from setuptools import setup, find_packages  # Always prefer setuptools over distutils
from codecs import open  # To use a consistent encoding
from os import path

here = path.abspath(path.dirname(__file__))

# Get the long description from the relevant file
with open(path.join(here, 'README.md'), encoding='utf-8') as f:
    long_description = f.read()

setup(
    name='pyEQL',

    # Versions should comply with PEP440.  For a discussion on single-sourcing
    # the version across setup.py and the project code, see
    # http://packaging.python.org/en/latest/tutorial.html#version
<<<<<<< HEAD
    version='0.4-dev',
=======
    version='0.3.1',
>>>>>>> 0dd29b20

    description='A Python library for solution chemistry',
    long_description=long_description,

    # The project's main homepage.
    url='https://github.com/rkingsbury/pyEQL',

    # Author details
    author='Ryan S. Kingsbury',
    author_email='RyanSKingsbury@alumni.unc.edu',

    # Choose your license
    license='GNU Lesser General Public License v3 (LGPLv3)',

    # See https://pypi.python.org/pypi?%3Aaction=list_classifiers
    classifiers=[
        # How mature is this project? Common values are
        #   3 - Alpha
        #   4 - Beta
        #   5 - Production/Stable
        'Development Status :: 3 - Alpha',

        # Indicate who your project is intended for
        'Intended Audience :: Science/Research',
        'Topic :: Scientific/Engineering',
        'Topic :: Software Development :: Libraries',

        # Pick your license as you wish (should match "license" above)
        'License :: OSI Approved :: GNU Lesser General Public License v3 (LGPLv3)',

        # Specify the Python versions you support here. In particular, ensure
        # that you indicate whether you support Python 2, Python 3 or both.
        'Programming Language :: Python :: 3',
        'Programming Language :: Python :: 3.2',
        'Programming Language :: Python :: 3.3',
        'Programming Language :: Python :: 3.4',
        'Programming Language :: Python :: 3.5',
    ],

    # What does your project relate to?
    keywords='thermodynamics chemistry chemical equilibrium desalination MinEQL ChemEQL PHREEQC',

    # You can just specify the packages manually here if your project is
    # simple. Or you can use find_packages().
    packages=find_packages(exclude=['contrib', 'docs', 'tests*']),

    # List run-time dependencies here.  These will be installed by pip when your
    # project is installed. For an analysis of "install_requires" vs pip's
    # requirements files see:
    # https://packaging.python.org/en/latest/technical.html#install-requires-vs-requirements-files
    install_requires=['pint','scipy'],

    # If there are data files included in your packages that need to be
    # installed, specify them here.  If using Python 2.6 or less, then these
    # have to be included in MANIFEST.in as well.
    package_data={
        'pyEQL': ['database/*','pint_custom_units.txt'],
        'tests': ['*']
    },

    # Although 'package_data' is the preferred approach, in some case you may
    # need to place data files outside of your packages.
    # see http://docs.python.org/3.4/distutils/setupscript.html#installing-additional-files
    # In this case, 'data_file' will be installed into '<sys.prefix>/my_data'
    #data_files=[('my_data', ['data/data_file'])],

    # To provide executable scripts, use entry points in preference to the
    # "scripts" keyword. Entry points provide cross-platform support and allow
    # pip to create the appropriate form of executable for the target platform.
    entry_points={
        'console_scripts': [
            'pyEQL=pyEQL:main',
        ],
    },
)
 <|MERGE_RESOLUTION|>--- conflicted
+++ resolved
@@ -14,11 +14,7 @@
     # Versions should comply with PEP440.  For a discussion on single-sourcing
     # the version across setup.py and the project code, see
     # http://packaging.python.org/en/latest/tutorial.html#version
-<<<<<<< HEAD
     version='0.4-dev',
-=======
-    version='0.3.1',
->>>>>>> 0dd29b20
 
     description='A Python library for solution chemistry',
     long_description=long_description,
